--- conflicted
+++ resolved
@@ -26,10 +26,7 @@
     "zarr",
     "tqdm",
     "scikit-image",
-<<<<<<< HEAD
-=======
     "PyPetaKit5D",
->>>>>>> 46525fb5
 ]
 
 [project.optional-dependencies]
